name: Build and deploy to PyPI

# Build on every branch push and pull request
# Also build (and deploy) when a GitHub Release is created
on:
  push:
  pull_request:
  release:
    types:
      - published

jobs:
  build:
    runs-on: ubuntu-latest
    steps:
      - uses: actions/checkout@v4
        with:
          fetch-depth: 0  # fetch the entire repo history, required to guarantee setuptools_scm will pick up tags
<<<<<<< HEAD

      - uses: actions/setup-python@v5
        name: Install Python
        with:
          python-version: '3.12'

=======
      - uses: actions/setup-python@v5
        with:
          python-version: '3.13'
>>>>>>> 4c7f896b
      - run: pip install build twine
      - name: Build sdist and wheel
        run: python -m build
<<<<<<< HEAD

=======
>>>>>>> 4c7f896b
      - uses: actions/upload-artifact@v4
        with:
          path: |
            dist/*.tar.gz
            dist/*.whl
      # Check that the distributions would be valid on PyPI
      - run: twine check --strict dist/*

  upload_pypi:
    needs: [build]
    runs-on: ubuntu-latest
    # upload to PyPI when a GitHub Release is created
    if: github.event_name == 'release' && github.event.action == 'published'
    steps:
      - uses: actions/download-artifact@v4
        with:
          name: artifact
          path: dist
          merge-multiple: true  # download and extract all artifacts in the same directory

<<<<<<< HEAD
      - uses: pypa/gh-action-pypi-publish@v1.12.4
=======
      - uses: pypa/gh-action-pypi-publish@v1.8.11
>>>>>>> 4c7f896b
        with:
          user: __token__
          password: ${{ secrets.PYPI_SCHEIL_TOKEN }}
          # To test, uncomment the following:
          # password: ${{ secrets.TEST_PYPI_SCHEIL_TOKEN }}
          # repository_url: https://test.pypi.org/legacy/<|MERGE_RESOLUTION|>--- conflicted
+++ resolved
@@ -16,25 +16,12 @@
       - uses: actions/checkout@v4
         with:
           fetch-depth: 0  # fetch the entire repo history, required to guarantee setuptools_scm will pick up tags
-<<<<<<< HEAD
-
-      - uses: actions/setup-python@v5
-        name: Install Python
-        with:
-          python-version: '3.12'
-
-=======
       - uses: actions/setup-python@v5
         with:
           python-version: '3.13'
->>>>>>> 4c7f896b
       - run: pip install build twine
       - name: Build sdist and wheel
         run: python -m build
-<<<<<<< HEAD
-
-=======
->>>>>>> 4c7f896b
       - uses: actions/upload-artifact@v4
         with:
           path: |
@@ -55,11 +42,7 @@
           path: dist
           merge-multiple: true  # download and extract all artifacts in the same directory
 
-<<<<<<< HEAD
-      - uses: pypa/gh-action-pypi-publish@v1.12.4
-=======
       - uses: pypa/gh-action-pypi-publish@v1.8.11
->>>>>>> 4c7f896b
         with:
           user: __token__
           password: ${{ secrets.PYPI_SCHEIL_TOKEN }}
